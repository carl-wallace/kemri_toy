[package]
name = "kemri_toy"
version = "0.1.0"
edition = "2021"

# See more keys and their definitions at https://doc.rust-lang.org/cargo/reference/manifest.html

[dependencies]
base64ct = { version="1.6.0", features = ["alloc"] }
# EnvelopedDataBuilder is not yet released, hence use of private branch
cms = { version = "0.3.0-pre", features = ["builder"] }
const-oid = { version = "0.10.0-pre.2", default-features = false, features = ["db"] }
der = { version="0.8.0-pre.0", features = ["alloc", "derive", "flagset", "oid"] }
spki = { version = "0.8.0-pre.0", default-features = false, features = ["alloc"] }
x509-cert = { version = "0.3.0-pre", default-features = false, features = ["hazmat", "builder"] }
pqckeys = { git = "https://github.com/carl-wallace/pqckeys", branch = "kemri" }

tari-tiny-keccak = { version = "2.0.2", features = ["kmac"] }

aes = { version = "0.8.3" }
aes-gcm = "0.10.3"
aes-kw = { version = "0.2.1" }
cbc = { version = "0.1.2" }
cipher = { version = "0.4.4", features = ["alloc", "block-padding", "rand_core"] }
<<<<<<< HEAD
hkdf = "0.12.4"
rsa = { version = "0.9.6", features = ["sha2"] }
sha2 = "0.10.8"
sha3 = "0.10.8"
signature = "2.2.0"
=======
hkdf = "0.13.0-pre.4"
rsa = { version = "0.10.0-pre.2", features = ["sha2"] }
sha2 = "0.11.0-pre.4"
signature = "2.3.0-pre.4"
>>>>>>> 2a12f4c2

pqcrypto-mldsa = "0.1.0"
pqcrypto-mlkem = "0.1.0"
pqcrypto-traits = "0.3.5"

clap = {version = "4.4.18", features = ["std", "derive"] }
log = "0.4.20"
log4rs = "1.2.0"
rand_core = { version = "0.6.4", features = ["std"] }
rand = "0.8.5"
serde = { version = "1.0.196", default-features = false, features = ["derive"] }
subtle-encoding = {version = "0.5.1", default-features = false, features = ["hex", "alloc"]}

[patch.crates-io]
cms        = { git = "https://github.com/RustCrypto/formats.git" }
const-oid  = { git = "https://github.com/RustCrypto/formats.git" }
der        = { git = "https://github.com/RustCrypto/formats.git" }
der_derive = { git = "https://github.com/RustCrypto/formats.git" }
pkcs1      = { git = "https://github.com/RustCrypto/formats.git" }
pkcs8      = { git = "https://github.com/RustCrypto/formats.git" }
spki       = { git = "https://github.com/RustCrypto/formats.git" }
x509-cert  = { git = "https://github.com/RustCrypto/formats.git" }

rsa = { git = "https://github.com/RustCrypto/RSA.git" }
sha2 = { git = "https://github.com/RustCrypto/hashes.git" }<|MERGE_RESOLUTION|>--- conflicted
+++ resolved
@@ -22,18 +22,11 @@
 aes-kw = { version = "0.2.1" }
 cbc = { version = "0.1.2" }
 cipher = { version = "0.4.4", features = ["alloc", "block-padding", "rand_core"] }
-<<<<<<< HEAD
-hkdf = "0.12.4"
-rsa = { version = "0.9.6", features = ["sha2"] }
-sha2 = "0.10.8"
-sha3 = "0.10.8"
-signature = "2.2.0"
-=======
 hkdf = "0.13.0-pre.4"
 rsa = { version = "0.10.0-pre.2", features = ["sha2"] }
 sha2 = "0.11.0-pre.4"
+sha3 = "0.10.8"
 signature = "2.3.0-pre.4"
->>>>>>> 2a12f4c2
 
 pqcrypto-mldsa = "0.1.0"
 pqcrypto-mlkem = "0.1.0"
