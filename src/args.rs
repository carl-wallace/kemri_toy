--- conflicted
+++ resolved
@@ -17,15 +17,9 @@
 use crate::asn1::composite::{ML_KEM_512_RSA2048, ML_KEM_512_RSA3072};
 use crate::misc::utils::get_filename_from_oid;
 use crate::{
-<<<<<<< HEAD
     Error, Result, ID_ALG_HKDF_WITH_SHA256, ID_ALG_HKDF_WITH_SHA384, ID_ALG_HKDF_WITH_SHA3_256,
     ID_ALG_HKDF_WITH_SHA3_384, ID_ALG_HKDF_WITH_SHA3_512, ID_ALG_HKDF_WITH_SHA512, ID_KMAC128,
-    ID_KMAC256, ID_SHA3_256, ID_SHA3_384, ID_SHA3_512, ML_KEM_1024_IPD, ML_KEM_512_IPD,
-    ML_KEM_768_IPD,
-=======
-    Error, Result, ID_ALG_HKDF_WITH_SHA256, ID_ALG_HKDF_WITH_SHA384, ID_ALG_HKDF_WITH_SHA512,
-    ID_KMAC128, ID_KMAC256, ML_KEM_1024, ML_KEM_512, ML_KEM_768,
->>>>>>> 2a12f4c2
+    ID_KMAC256, ID_SHA3_256, ID_SHA3_384, ID_SHA3_512, ML_KEM_1024, ML_KEM_512, ML_KEM_768,
 };
 
 /// KEM algorithms available via command line argument
@@ -54,17 +48,11 @@
     /// Get KemAlgorithms instance from an object identifier.
     pub fn from_oid(oid: ObjectIdentifier) -> Result<KemAlgorithms> {
         match oid {
-<<<<<<< HEAD
-            ML_KEM_512_IPD => Ok(KemAlgorithms::MlKem512),
-            ML_KEM_768_IPD => Ok(KemAlgorithms::MlKem768),
-            ML_KEM_1024_IPD => Ok(KemAlgorithms::MlKem1024),
-            ML_KEM_512_RSA2048 => Ok(KemAlgorithms::MlKem512Rsa2048),
-            ML_KEM_512_RSA3072 => Ok(KemAlgorithms::MlKem512Rsa3072),
-=======
             ML_KEM_512 => Ok(KemAlgorithms::MlKem512),
             ML_KEM_768 => Ok(KemAlgorithms::MlKem768),
             ML_KEM_1024 => Ok(KemAlgorithms::MlKem1024),
->>>>>>> 2a12f4c2
+            ML_KEM_512_RSA2048 => Ok(KemAlgorithms::MlKem512Rsa2048),
+            ML_KEM_512_RSA3072 => Ok(KemAlgorithms::MlKem512Rsa3072),
             _ => Err(Error::Unrecognized),
         }
     }
@@ -72,17 +60,11 @@
     /// Get object identifier from KemAlgorithms instance.
     pub fn oid(&self) -> ObjectIdentifier {
         match self {
-<<<<<<< HEAD
-            KemAlgorithms::MlKem512 => ML_KEM_512_IPD,
-            KemAlgorithms::MlKem768 => ML_KEM_768_IPD,
-            KemAlgorithms::MlKem1024 => ML_KEM_1024_IPD,
-            KemAlgorithms::MlKem512Rsa2048 => ML_KEM_512_RSA2048,
-            KemAlgorithms::MlKem512Rsa3072 => ML_KEM_512_RSA3072,
-=======
             KemAlgorithms::MlKem512 => ML_KEM_512,
             KemAlgorithms::MlKem768 => ML_KEM_768,
             KemAlgorithms::MlKem1024 => ML_KEM_1024,
->>>>>>> 2a12f4c2
+            KemAlgorithms::MlKem512Rsa2048 => ML_KEM_512_RSA2048,
+            KemAlgorithms::MlKem512Rsa3072 => ML_KEM_512_RSA3072,
         }
     }
 
