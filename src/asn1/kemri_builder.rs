--- conflicted
+++ resolved
@@ -10,13 +10,8 @@
 use hkdf::Hkdf;
 use sha2::{Sha256, Sha384, Sha512};
 
-<<<<<<< HEAD
-use pqcrypto_kyber::{kyber1024, kyber512, kyber768};
+use pqcrypto_mlkem::{mlkem512, mlkem768, mlkem1024};
 use pqcrypto_traits::kem::{Ciphertext, PublicKey, SharedSecret};
-=======
-use pqcrypto_mlkem::{mlkem512, mlkem768, mlkem1024};
-use pqcrypto_traits::kem::{Ciphertext, SharedSecret};
->>>>>>> 2a12f4c2
 
 use cms::{
     builder::{Error, RecipientInfoBuilder, RecipientInfoType},
@@ -40,24 +35,17 @@
 };
 use crate::{
     misc::{gen_certs::buffer_to_hex, utils::get_block_size},
-<<<<<<< HEAD
     ID_ALG_HKDF_WITH_SHA256, ID_ALG_HKDF_WITH_SHA384, ID_ALG_HKDF_WITH_SHA3_256,
     ID_ALG_HKDF_WITH_SHA3_384, ID_ALG_HKDF_WITH_SHA3_512, ID_ALG_HKDF_WITH_SHA512, ID_KMAC128,
-    ID_KMAC256, ID_ORI_KEM, ID_SHA3_256, ID_SHA3_384, ID_SHA3_512, ML_KEM_1024_IPD, ML_KEM_512_IPD,
-    ML_KEM_768_IPD,
-=======
-    ID_ALG_HKDF_WITH_SHA256, ID_ALG_HKDF_WITH_SHA384, ID_ALG_HKDF_WITH_SHA512, ID_KMAC128,
-    ID_KMAC256, ID_ORI_KEM, ML_KEM_1024, ML_KEM_512, ML_KEM_768,
->>>>>>> 2a12f4c2
+    ID_KMAC256, ID_ORI_KEM, ID_SHA3_256, ID_SHA3_384, ID_SHA3_512, ML_KEM_1024, ML_KEM_512, ML_KEM_768,
 };
 
 /// Contains information required to encrypt the content encryption key with a specific KEM
 #[derive(Clone, PartialEq)]
 pub enum KeyEncryptionInfoKem {
-<<<<<<< HEAD
-    MlKem512(Box<kyber512::PublicKey>),
-    MlKem768(Box<kyber768::PublicKey>),
-    MlKem1024(Box<kyber1024::PublicKey>),
+    MlKem512(Box<mlkem512::PublicKey>),
+    MlKem768(Box<mlkem768::PublicKey>),
+    MlKem1024(Box<mlkem1024::PublicKey>),
     MlKem512Rsa2048(Box<CompositeKemPublicKey>),
     MlKem512Rsa3072(Box<CompositeKemPublicKey>),
 }
@@ -65,20 +53,14 @@
 impl KeyEncryptionInfoKem {
     pub fn oid(&self) -> ObjectIdentifier {
         match self {
-            KeyEncryptionInfoKem::MlKem512(_) => ML_KEM_512_IPD,
-            KeyEncryptionInfoKem::MlKem768(_) => ML_KEM_768_IPD,
-            KeyEncryptionInfoKem::MlKem1024(_) => ML_KEM_1024_IPD,
+            KeyEncryptionInfoKem::MlKem512(_) => ML_KEM_512,
+            KeyEncryptionInfoKem::MlKem768(_) => ML_KEM_768,
+            KeyEncryptionInfoKem::MlKem1024(_) => ML_KEM_1024,
             KeyEncryptionInfoKem::MlKem512Rsa2048(_) => ML_KEM_512_RSA2048,
             KeyEncryptionInfoKem::MlKem512Rsa3072(_) => ML_KEM_512_RSA3072,
         }
     }
-=======
-    MlKem512(Box<mlkem512::PublicKey>),
-    MlKem768(Box<mlkem768::PublicKey>),
-    MlKem1024(Box<mlkem1024::PublicKey>),
->>>>>>> 2a12f4c2
-}
-
+}
 /// Builds a `KemRecipientInfo` according to draft-ietf-lamps-cms-kemri-07 § 3.
 /// This type uses the recipient's public key to encrypt the content-encryption key.
 pub struct KemRecipientInfoBuilder {
@@ -176,12 +158,12 @@
                     rsa.second_public_key.as_bytes().unwrap_or_default(),
                 )
                 .map_err(|_| Error::Builder("Failed to parse RSA public key".to_string()))?;
-                let ml_kem_pk = kyber512::PublicKey::from_bytes(
+                let ml_kem_pk = mlkem512::PublicKey::from_bytes(
                     rsa.first_public_key.as_bytes().unwrap_or_default(),
                 )
                 .map_err(|_| Error::Builder("Failed to parse ML-KEM public key".to_string()))?;
 
-                let (ss_ml_kem, ct_ml_kem) = kyber512::encapsulate(&ml_kem_pk);
+                let (ss_ml_kem, ct_ml_kem) = mlkem512::encapsulate(&ml_kem_pk);
                 let (mut ss_rsa, ct_rsa) = oaep_encapsulate(&rsa_pk)
                     .map_err(|_| Error::Builder("OAEP encapsulation failed".to_string()))?;
 
@@ -217,12 +199,12 @@
                     rsa.second_public_key.as_bytes().unwrap_or_default(),
                 )
                 .map_err(|_| Error::Builder("Failed to parse RSA public key".to_string()))?;
-                let ml_kem_pk = kyber512::PublicKey::from_bytes(
+                let ml_kem_pk = mlkem512::PublicKey::from_bytes(
                     rsa.first_public_key.as_bytes().unwrap_or_default(),
                 )
                 .map_err(|_| Error::Builder("Failed to parse ML-KEM public key".to_string()))?;
 
-                let (ss_ml_kem, ct_ml_kem) = kyber512::encapsulate(&ml_kem_pk);
+                let (ss_ml_kem, ct_ml_kem) = mlkem512::encapsulate(&ml_kem_pk);
                 let (mut ss_rsa, ct_rsa) = oaep_encapsulate(&rsa_pk)
                     .map_err(|_| Error::Builder("OAEP encapsulation failed".to_string()))?;
 
@@ -301,21 +283,21 @@
                 kmac.update(&der_kdf_input);
                 kmac.finalize(&mut okm);
             }
-            ID_ALG_HKDF_WITH_SHA3_256 => {
-                Hkdf::<Sha3_256>::new(None, &ss)
-                    .expand(&der_kdf_input, &mut okm)
-                    .map_err(|e| Error::Builder(format!("{e:?}")))?;
-            }
-            ID_ALG_HKDF_WITH_SHA3_384 => {
-                Hkdf::<Sha3_384>::new(None, &ss)
-                    .expand(&der_kdf_input, &mut okm)
-                    .map_err(|e| Error::Builder(format!("{e:?}")))?;
-            }
-            ID_ALG_HKDF_WITH_SHA3_512 => {
-                Hkdf::<Sha3_512>::new(None, &ss)
-                    .expand(&der_kdf_input, &mut okm)
-                    .map_err(|e| Error::Builder(format!("{e:?}")))?;
-            }
+            // ID_ALG_HKDF_WITH_SHA3_256 => {
+            //     Hkdf::<Sha3_256>::new(None, &ss)
+            //         .expand(&der_kdf_input, &mut okm)
+            //         .map_err(|e| Error::Builder(format!("{e:?}")))?;
+            // }
+            // ID_ALG_HKDF_WITH_SHA3_384 => {
+            //     Hkdf::<Sha3_384>::new(None, &ss)
+            //         .expand(&der_kdf_input, &mut okm)
+            //         .map_err(|e| Error::Builder(format!("{e:?}")))?;
+            // }
+            // ID_ALG_HKDF_WITH_SHA3_512 => {
+            //     Hkdf::<Sha3_512>::new(None, &ss)
+            //         .expand(&der_kdf_input, &mut okm)
+            //         .map_err(|e| Error::Builder(format!("{e:?}")))?;
+            // }
             ID_SHA3_256 => {
                 let mut hasher = Sha3_256::new();
                 hasher.update(ss);
