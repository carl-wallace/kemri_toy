--- conflicted
+++ resolved
@@ -4,10 +4,6 @@
 
 #[macro_use]
 pub mod gen_certs;
-<<<<<<< HEAD
 pub mod oaep_kem;
 pub mod utils;
-=======
-pub mod utils;
-mod builder_profiles;
->>>>>>> 2a12f4c2
+mod builder_profiles;